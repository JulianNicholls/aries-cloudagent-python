--- conflicted
+++ resolved
@@ -9,7 +9,6 @@
 """
 
 import asyncio
-import functools
 from collections import OrderedDict
 import logging
 from typing import Coroutine, Union
@@ -288,41 +287,43 @@
                 delivery.transport_type,
             )
 
-        complete = await self.dispatcher.dispatch(
+        handler_done = await self.dispatcher.dispatch(
             parsed_msg, delivery, connection, self.outbound_message_router
         )
-
-        # close a single_response socket if no answer given by now.
-        complete.add_done_callback(functools.partial(self.queue_processing, socket))
-        return complete
-
-<<<<<<< HEAD
-    async def queue_processing(self, socket, _fut):
+        return asyncio.ensure_future(self.complete_dispatch(handler_done, socket))
+
+    async def complete_dispatch(self, dispatch: asyncio.Future, socket: SocketInfo):
+        """Wait for the dispatch to complete and perform final actions."""
+        await dispatch
+        await self.queue_processing(socket)
+        if socket:
+            socket.dispatch_complete()
+
+    async def queue_processing(self, socket: SocketInfo):
         """
         Interact with undelivered queue to find applicable messages.
 
         Args:
             socket: The incoming socket connection
         """
-        print("Queue Processing Ran!")
         if socket and socket.reply_mode and self.undelivered_queue:
             for key in socket.reply_verkeys:
                 if not isinstance(key, str):
                     key = key.value
                 if self.undelivered_queue.has_message_for_key(key):
-                    for undelivered_message in \
-                            self.undelivered_queue.inspect_all_messages_for_key(key):
+                    for (
+                        undelivered_message
+                    ) in self.undelivered_queue.inspect_all_messages_for_key(key):
                         # pending message. Transmit, then kill single_response
                         if socket.select_outgoing(undelivered_message):
-                            print("Sending Queued Message via inbound connection")
+                            self.logger.debug(
+                                "Sending Queued Message via inbound connection"
+                            )
                             self.undelivered_queue.remove_message_for_key(
-                                key,
-                                undelivered_message
+                                key, undelivered_message
                             )
                             await socket.send(undelivered_message)
-        if socket:
-            socket.dispatch_complete()
-=======
+
     async def get_connection_target(
         self, connection_id: str, context: InjectionContext = None
     ):
@@ -351,7 +352,6 @@
                 "No target found for connection: {}".format(connection_id)
             )
         return target
->>>>>>> 368ee9ea
 
     async def prepare_outbound_message(
         self,
@@ -424,9 +424,7 @@
         try:
             await self.prepare_outbound_message(message, context)
         except MessagePrepareError:
-            self.logger.exception(
-                "Error preparing outbound message for transmission"
-            )
+            self.logger.exception("Error preparing outbound message for transmission")
             return
 
         # deliver directly to endpoint
@@ -434,10 +432,6 @@
             await self.outbound_transport_manager.send_message(message)
             return
 
-<<<<<<< HEAD
         # Add message to outbound queue, indexed by key
         if self.undelivered_queue:
-            self.undelivered_queue.add_message(message)
-=======
-        self.logger.error("No endpoint or direct route for outbound message, dropped")
->>>>>>> 368ee9ea
+            self.undelivered_queue.add_message(message)