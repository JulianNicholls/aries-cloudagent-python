--- conflicted
+++ resolved
@@ -551,7 +551,6 @@
             req_attach = invi_msg.request_attach[0]
             if isinstance(req_attach, AttachDecorator):
                 if req_attach.data is not None:
-<<<<<<< HEAD
                     unq_req_attach_type = DIDCommPrefix.unqualify(
                         req_attach.content["@type"]
                     )
@@ -560,41 +559,6 @@
                             req_attach=req_attach,
                             service=service,
                             conn_rec=conn_rec,
-=======
-                    req_attach_type = req_attach.data.json["@type"]
-                    if DIDCommPrefix.unqualify(req_attach_type) == PRESENTATION_REQUEST:
-                        proof_present_mgr = PresentationManager(self._session.profile)
-                        indy_proof_request = json.loads(
-                            b64_to_bytes(
-                                req_attach.data.json["request_presentations~attach"][0][
-                                    "data"
-                                ]["base64"]
-                            )
-                        )
-                        present_request_msg = req_attach.data.json
-                        service_deco = {}
-                        oob_invi_service = service.serialize()
-                        service_deco["recipientKeys"] = oob_invi_service.get(
-                            "recipientKeys"
-                        )
-                        service_deco["routingKeys"] = oob_invi_service.get(
-                            "routingKeys"
-                        )
-                        service_deco["serviceEndpoint"] = oob_invi_service.get(
-                            "serviceEndpoint"
-                        )
-                        present_request_msg["~service"] = service_deco
-                        presentation_ex_record = V10PresentationExchange(
-                            connection_id=conn_rec.connection_id,
-                            thread_id=present_request_msg["@id"],
-                            initiator=V10PresentationExchange.INITIATOR_EXTERNAL,
-                            role=V10PresentationExchange.ROLE_PROVER,
-                            presentation_request=indy_proof_request,
-                            presentation_request_dict=present_request_msg,
-                            auto_present=self._session.context.settings.get(
-                                "debug.auto_respond_presentation_request"
-                            ),
->>>>>>> c84c2615
                             trace=(invi_msg._trace is not None),
                         )
                     elif unq_req_attach_type == PRES_20_REQUEST:
@@ -633,7 +597,7 @@
             conn_rec: connection record
             trace: trace setting for presentation exchange record
         """
-        pres_mgr = PresentationManager(self._session)
+        pres_mgr = PresentationManager(self._session.profile)
         pres_request_msg = req_attach.content
         indy_proof_request = json.loads(
             b64_to_bytes(
@@ -714,7 +678,7 @@
             conn_rec: connection record
             trace: trace setting for presentation exchange record
         """
-        pres_mgr = V20PresManager(self._session)
+        pres_mgr = V20PresManager(self._session.profile)
         pres_request_msg = req_attach.content
         oob_invi_service = service.serialize()
         pres_request_msg["~service"] = {
