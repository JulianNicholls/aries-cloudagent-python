--- conflicted
+++ resolved
@@ -6,13 +6,10 @@
 from asynctest import mock as async_mock
 
 from ....core.in_memory import InMemoryProfile
+from ....core.profile import Profile
 
 from ...outbound.message import OutboundMessage
 from ...wire_format import JsonWireFormat
-<<<<<<< HEAD
-from ....config.injection_context import InjectionContext
-=======
->>>>>>> 5ab210f2
 
 from ..http import HttpTransport
 from ..message import InboundMessage
@@ -59,7 +56,7 @@
 
     def receive_message(
         self,
-        context: InjectionContext,
+        profile: Profile,
         message: InboundMessage,
         can_respond: bool = False,
     ):
